--- conflicted
+++ resolved
@@ -115,11 +115,7 @@
     plt.plot([path_transformed[0][1]], [path_transformed[0][0]], "o", color="red")
     plt.plot([path_transformed[-1][1]], [path_transformed[-1][0]], "x", color="red")
     # show actual maze
-<<<<<<< HEAD
     plot_maze(maze, show=False)
-=======
-    plt.imshow(img, cmap="gray", vmin=-1, vmax=1)
->>>>>>> c3565e85
 
     if show:
         plt.show()
@@ -143,34 +139,13 @@
     paths: list[PathFormat | tuple | list],
     show: bool = True,
 ) -> None:
-<<<<<<< HEAD
- 
-=======
-    # show the maze
-    plt.imshow(
-        maze.as_img(),
-        cmap="gray",
-        extent=[
-            -0.75,
-            maze.grid_shape[0] - 1 + 0.75,
-            maze.grid_shape[1] - 1 + 0.75,
-            -0.75,
-        ],
-    )
 
->>>>>>> c3565e85
     # plot paths
     for pf in paths:
         if isinstance(pf, (tuple, list)):
             pf = PathFormat(*pf)
 
-        # p_transformed: NDArray = maze.points_transform_to_img(pf.path)
-<<<<<<< HEAD
         p_transformed = points_transform_to_img(np.array(pf.path))
-
-=======
-        p_transformed: NDArray = np.array(pf.path)
->>>>>>> c3565e85
         if pf.quiver_kwargs is not None:
             # Pyplot uses Cartesian coordinates (x horixontal and y vertical)
             # But our mazes and paths use array notation (row, col)
